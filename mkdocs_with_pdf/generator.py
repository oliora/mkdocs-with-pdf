--- conflicted
+++ resolved
@@ -16,10 +16,7 @@
 from .utils.emoji_util import fix_twemoji
 from .utils.iframe_util import convert_iframe
 from .utils.image_util import fix_image_alignment
-<<<<<<< HEAD
 from .utils.layout_util import convert_for_two_columns
-=======
->>>>>>> 533ad0a7
 from .utils.section import get_section_path
 from .utils.soup_util import clone_element
 from .utils.tabbed_set_util import wrap_tabbed_set_content
@@ -114,14 +111,12 @@
         fix_image_alignment(soup, self._options.logger)
         fix_twemoji(soup, self._options.logger)
 
-        if len(self._options.convert_iframe) > 0:
-            convert_iframe(soup,
-                           self._options.convert_iframe,
-                           self._options.logger)
-        if self._options.two_columns_level > 0:
-            convert_for_two_columns(soup,
-                                    self._options.two_columns_level,
-                                    self._options.logger)
+        convert_iframe(soup,
+                       self._options.convert_iframe,
+                       self._options.logger)
+        convert_for_two_columns(soup,
+                                self._options.two_columns_level,
+                                self._options.logger)
 
         if self._options.debug_html:
             self._link_check(soup)
